import inspect

import pytest

from psnawp_api.core.psnawp_exceptions import (
    PSNAWPIllegalArgumentError,
    PSNAWPNotFound,
    PSNAWPForbidden,
)
from psnawp_api.models.trophies.trophy_constants import PlatformType
from tests.unit_tests import my_vcr


@pytest.mark.vcr()
def test_user__user(psnawp_fixture):
    with my_vcr.use_cassette(f"{inspect.currentframe().f_code.co_name}.yaml"):
        user_example = psnawp_fixture.user(online_id="VaultTec_Trading")
        assert user_example.online_id == "VaultTec_Trading"


@pytest.mark.vcr()
def test_user__user_account_id(psnawp_fixture):
    with my_vcr.use_cassette(f"{inspect.currentframe().f_code.co_name}.yaml"):
        user_example = psnawp_fixture.user(account_id="8520698476712646544")
        assert user_example.online_id == "VaultTec_Trading"


@pytest.mark.vcr()
def test_user__user_no_argument(psnawp_fixture):
    with my_vcr.use_cassette(f"{inspect.currentframe().f_code.co_name}.yaml"):
        with pytest.raises(PSNAWPIllegalArgumentError):
            psnawp_fixture.user()


@pytest.mark.vcr()
def test_user__user_wrong_acc_id(psnawp_fixture):
    with my_vcr.use_cassette(f"{inspect.currentframe().f_code.co_name}.yaml"):
        with pytest.raises(PSNAWPNotFound):
            psnawp_fixture.user(account_id="VaultTec-Co")


@pytest.mark.vcr()
def test_user__prev_online_id(psnawp_fixture):
    with my_vcr.use_cassette(f"{inspect.currentframe().f_code.co_name}.yaml"):
        user_example = psnawp_fixture.user(online_id="EvangelionKills")
        assert user_example.online_id == "kerksten"


@pytest.mark.vcr()
def test_user__user_not_found(psnawp_fixture):
    with my_vcr.use_cassette(f"{inspect.currentframe().f_code.co_name}.yaml"):
        with pytest.raises(PSNAWPNotFound):
            psnawp_fixture.user(online_id="dfhlidsahfdszh")


@pytest.mark.vcr()
def test_user__user_acct_id_not_found(psnawp_fixture):
    with my_vcr.use_cassette(f"{inspect.currentframe().f_code.co_name}.yaml"):
        with pytest.raises(PSNAWPNotFound):
            psnawp_fixture.user(account_id="0000000000000000000")


@pytest.mark.vcr()
def test_user__get_profile(psnawp_fixture):
    with my_vcr.use_cassette(f"{inspect.currentframe().f_code.co_name}.yaml"):
        profile = psnawp_fixture.user(online_id="VaultTec_Trading").profile()
        assert profile.get("onlineId") == "VaultTec_Trading"
        assert profile.get("aboutMe") == "r/Fallout76Marketplace Moderator"
        assert profile.get("languages") == ["en-US"]
        assert profile.get("isPlus") is False
        assert profile.get("isOfficiallyVerified") is False


@pytest.mark.vcr()
def test_user__get_presence(psnawp_fixture):
    with my_vcr.use_cassette(f"{inspect.currentframe().f_code.co_name}.yaml"):
        psnawp_fixture.user(online_id="VaultTec_Trading").get_presence()


@pytest.mark.vcr()
def test_user__get_presence_forbidden(psnawp_fixture):
    with my_vcr.use_cassette(f"{inspect.currentframe().f_code.co_name}.yaml"):
        with pytest.raises(PSNAWPForbidden):
            psnawp_fixture.user(online_id="kerksten").get_presence()


@pytest.mark.vcr()
def test_user__friendship(psnawp_fixture):
    with my_vcr.use_cassette(f"{inspect.currentframe().f_code.co_name}.yaml"):
        psnawp_fixture.user(online_id="jeranther").friendship()


@pytest.mark.vcr()
def test_user__is_blocked(psnawp_fixture):
    with my_vcr.use_cassette(f"{inspect.currentframe().f_code.co_name}.yaml"):
        assert not psnawp_fixture.user(online_id="jeranther").is_blocked()


@pytest.mark.vcr()
def test_user__trophy_summary(psnawp_fixture):
    with my_vcr.use_cassette(f"{inspect.currentframe().f_code.co_name}.yaml"):
        summary = psnawp_fixture.user(online_id="VaultTec_Trading").trophy_summary()
        assert summary.account_id == "8520698476712646544"
        assert summary.earned_trophies.bronze == 0
        assert summary.earned_trophies.silver == 0
        assert summary.earned_trophies.gold == 0
        assert summary.earned_trophies.platinum == 0
        assert summary.progress == 0
        assert summary.tier == 1
        assert summary.trophy_level == 1


@pytest.mark.vcr()
def test_user__trophy_summary_forbidden(psnawp_fixture):
    with my_vcr.use_cassette(f"{inspect.currentframe().f_code.co_name}.yaml"):
        with pytest.raises(PSNAWPForbidden):
            psnawp_fixture.user(online_id="kerksten").trophy_summary()


@pytest.mark.vcr()
def test_user__trophy_titles(psnawp_fixture):
    with my_vcr.use_cassette(f"{inspect.currentframe().f_code.co_name}.yaml"):
        actual_count = 0
        for trophy_title in psnawp_fixture.user(online_id="jeranther").trophy_titles(limit=100):
            actual_count += 1

            if trophy_title.np_service_name == "trophy2":
                assert PlatformType.PS5 in trophy_title.title_platform
            else:
                assert PlatformType.PS5 not in trophy_title.title_platform
                assert bool(trophy_title.title_platform & {PlatformType.PS4, PlatformType.PS3, PlatformType.PS_VITA})

        assert actual_count == 100


@pytest.mark.vcr()
def test_user__trophy_titles_forbidden(psnawp_fixture):
    with my_vcr.use_cassette(f"{inspect.currentframe().f_code.co_name}.yaml"):
        with pytest.raises(PSNAWPForbidden):
            for trophy_title in psnawp_fixture.user(online_id="kerksten").trophy_titles(limit=100):
                print(trophy_title)


@pytest.mark.vcr()
def test_user__trophy_titles_pagination_test(psnawp_fixture):
    with my_vcr.use_cassette(f"{inspect.currentframe().f_code.co_name}.yaml"):
        total_count = 0
        actual_count = 0
        for trophy_title in psnawp_fixture.user(online_id="Ali_chabuk190").trophy_titles():
            total_count = trophy_title.total_items_count
            actual_count += 1

            if trophy_title.np_service_name == "trophy2":
                assert PlatformType.PS5 in trophy_title.title_platform
            else:
                assert PlatformType.PS5 not in trophy_title.title_platform
                assert bool(trophy_title.title_platform & {PlatformType.PS4, PlatformType.PS3, PlatformType.PS_VITA})

        assert total_count == actual_count


@pytest.mark.vcr()
def test_user__trophy_titles_for_title(psnawp_fixture):
    with my_vcr.use_cassette(f"{inspect.currentframe().f_code.co_name}.yaml"):
        for trophy_title in psnawp_fixture.user(online_id="jeranther").trophy_titles_for_title(title_ids=["PPSA01506_00", "CUSA12057_00", "CUSA00419_00"]):
            assert {PlatformType.UNKNOWN} == trophy_title.title_platform
            if trophy_title.title_name == "Fallout 76":
                assert trophy_title.np_communication_id == "NPWR15509_00"
                assert trophy_title.np_service_name == "trophy"
            elif trophy_title.title_name == "Immortals Fenyx Rising ™":
                assert trophy_title.np_communication_id == "NPWR21237_00"
                assert trophy_title.np_service_name == "trophy2"
            elif trophy_title.title_name == "Grand Theft Auto V":
                assert trophy_title.np_communication_id == "NPWR06221_00"
                assert trophy_title.np_service_name == "trophy"


@pytest.mark.vcr()
def test_user__trophy_titles_for_title_forbidden(psnawp_fixture):
    with my_vcr.use_cassette(f"{inspect.currentframe().f_code.co_name}.yaml"):
        with pytest.raises(PSNAWPForbidden):
            for trophy_title in psnawp_fixture.user(online_id="kerksten").trophy_titles_for_title(title_ids=["CUSA12057_00"]):
                print(trophy_title)


@pytest.mark.vcr()
def test_user__trophies(psnawp_fixture):
    with my_vcr.use_cassette(f"{inspect.currentframe().f_code.co_name}.yaml"):
        earned_status = list(psnawp_fixture.user(online_id="jeranther").trophies("NPWR15509_00", "PS4", limit=10))
        earned_status_with_metadata = list(psnawp_fixture.user(online_id="jeranther").trophies("NPWR15509_00", "PS4", limit=10, include_metadata=True))
        assert len(earned_status) == 10
        assert earned_status[0].total_items_count == earned_status_with_metadata[0].total_items_count
        for zipped_data in zip(earned_status, earned_status_with_metadata):
            assert zipped_data[0].trophy_id == zipped_data[1].trophy_id
            assert zipped_data[0].trophy_hidden == zipped_data[1].trophy_hidden
            assert zipped_data[0].earned == zipped_data[1].earned
            assert zipped_data[0].progress == zipped_data[1].progress
            assert zipped_data[0].progress_rate == zipped_data[1].progress_rate
            assert zipped_data[0].progressed_date_time == zipped_data[1].progressed_date_time
            assert zipped_data[0].earned_date_time == zipped_data[1].earned_date_time
            assert zipped_data[0].trophy_type == zipped_data[1].trophy_type
            assert zipped_data[0].trophy_rarity == zipped_data[1].trophy_rarity
            assert zipped_data[0].trophy_earn_rate == zipped_data[1].trophy_earn_rate


@pytest.mark.vcr()
def test_user__trophies_forbidden(psnawp_fixture):
    with my_vcr.use_cassette(f"{inspect.currentframe().f_code.co_name}.yaml"):
        with pytest.raises(PSNAWPForbidden):
            list(psnawp_fixture.user(online_id="kerksten").trophies("NPWR15509_00", "PS4", limit=10))

        with pytest.raises(PSNAWPForbidden):
            list(psnawp_fixture.user(online_id="kerksten").trophies("NPWR15509_00", "PS4", limit=10, include_metadata=True))


@pytest.mark.vcr()
def test_user__trophies_pagination_test(psnawp_fixture):
    with my_vcr.use_cassette(f"{inspect.currentframe().f_code.co_name}.yaml"):
        earned_status = list(psnawp_fixture.user(online_id="ikemenzi").trophies("NPWR08964_00", "PS4"))
        earned_status_with_metadata = list(psnawp_fixture.user(online_id="ikemenzi").trophies("NPWR08964_00", "PS4", include_metadata=True))
        assert len(earned_status) == earned_status[0].total_items_count
        assert earned_status[0].total_items_count == earned_status_with_metadata[0].total_items_count
        for zipped_data in zip(earned_status, earned_status_with_metadata):
            assert zipped_data[0].trophy_id == zipped_data[1].trophy_id
            assert zipped_data[0].trophy_hidden == zipped_data[1].trophy_hidden
            assert zipped_data[0].earned == zipped_data[1].earned
            assert zipped_data[0].progress == zipped_data[1].progress
            assert zipped_data[0].progress_rate == zipped_data[1].progress_rate
            assert zipped_data[0].progressed_date_time == zipped_data[1].progressed_date_time
            assert zipped_data[0].earned_date_time == zipped_data[1].earned_date_time
            assert zipped_data[0].trophy_type == zipped_data[1].trophy_type
            assert zipped_data[0].trophy_rarity == zipped_data[1].trophy_rarity
            assert zipped_data[0].trophy_earn_rate == zipped_data[1].trophy_earn_rate


@pytest.mark.vcr()
def test_user__trophy_groups_summary(psnawp_fixture):
    with my_vcr.use_cassette(f"{inspect.currentframe().f_code.co_name}.yaml"):
        earned_status = psnawp_fixture.user(online_id="jeranther").trophy_groups_summary("NPWR15509_00", "PS4")
        earned_status_with_metadata = psnawp_fixture.user(online_id="jeranther").trophy_groups_summary("NPWR15509_00", "PS4", include_metadata=True)

        assert earned_status.trophy_set_version == earned_status_with_metadata.trophy_set_version
        assert earned_status.hidden_flag == earned_status_with_metadata.hidden_flag
        assert earned_status.progress == earned_status_with_metadata.progress
        assert earned_status.earned_trophies == earned_status_with_metadata.earned_trophies
        assert earned_status.last_updated_date_time == earned_status_with_metadata.last_updated_date_time

        for zipped_data in zip(earned_status.trophy_groups, earned_status_with_metadata.trophy_groups):
            assert zipped_data[0].trophy_group_id == zipped_data[1].trophy_group_id
            assert zipped_data[0].progress == zipped_data[1].progress
            assert zipped_data[0].earned_trophies == zipped_data[1].earned_trophies
            assert zipped_data[0].last_updated_datetime == zipped_data[1].last_updated_datetime


@pytest.mark.vcr()
def test_user__trophy_groups_summary_forbidden(psnawp_fixture):
    with my_vcr.use_cassette(f"{inspect.currentframe().f_code.co_name}.yaml"):
        with pytest.raises(PSNAWPForbidden):
            psnawp_fixture.user(online_id="kerksten").trophy_groups_summary("NPWR15509_00", "PS4")

        with pytest.raises(PSNAWPForbidden):
            psnawp_fixture.user(online_id="kerksten").trophy_groups_summary("NPWR15509_00", "PS4", include_metadata=True)


@pytest.mark.vcr()
def test_user__title_stats(psnawp_fixture):
    with my_vcr.use_cassette(f"{inspect.currentframe().f_code.co_name}.yaml"):
        total_count = 0
<<<<<<< HEAD
        for title in psnawp_fixture.user(online_id="omzzz90").title_stats():
            total_count += 1
            assert len(title.title_id) > 0
        assert total_count > 0
=======
        for title in psnawp_fixture.user(online_id="jeranther").title_stats():
            total_count += 1
        assert total_count == title.total_items_count


@pytest.mark.vcr()
def test_user__title_stats_with_limit(psnawp_fixture):
    with my_vcr.use_cassette(f"{inspect.currentframe().f_code.co_name}.yaml"):
        limit = 1050
        titles = psnawp_fixture.user(online_id="ikemenzi").title_stats(limit=limit)
        title_count = len(list(titles))
        assert title_count == limit
>>>>>>> 2a4ea721


@pytest.mark.vcr()
def test_user__repr_and_str(psnawp_fixture):
    with my_vcr.use_cassette(f"{inspect.currentframe().f_code.co_name}.yaml"):
        user_example = psnawp_fixture.user(online_id="VaultTec-Co")
        repr(user_example)
        str(user_example)<|MERGE_RESOLUTION|>--- conflicted
+++ resolved
@@ -266,12 +266,6 @@
 def test_user__title_stats(psnawp_fixture):
     with my_vcr.use_cassette(f"{inspect.currentframe().f_code.co_name}.yaml"):
         total_count = 0
-<<<<<<< HEAD
-        for title in psnawp_fixture.user(online_id="omzzz90").title_stats():
-            total_count += 1
-            assert len(title.title_id) > 0
-        assert total_count > 0
-=======
         for title in psnawp_fixture.user(online_id="jeranther").title_stats():
             total_count += 1
         assert total_count == title.total_items_count
@@ -284,7 +278,6 @@
         titles = psnawp_fixture.user(online_id="ikemenzi").title_stats(limit=limit)
         title_count = len(list(titles))
         assert title_count == limit
->>>>>>> 2a4ea721
 
 
 @pytest.mark.vcr()
